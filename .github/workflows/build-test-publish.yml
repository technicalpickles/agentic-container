--- conflicted
+++ resolved
@@ -262,13 +262,8 @@
             type=raw,value=dev
 
       - name: Build dev image
-<<<<<<< HEAD
         if: matrix.job == 'build-dev' && matrix.condition == 'true' && github.ref == 'refs/heads/main'
-        uses: docker/build-push-action@v5
-=======
-        if: matrix.job == 'build-dev' && github.ref == 'refs/heads/main'
         uses: docker/build-push-action@v6
->>>>>>> 8434dcdb
         with:
           context: .
           target: dev
@@ -288,13 +283,8 @@
 
       # Cookbook testing specific steps
       - name: Download base image artifact (PR cookbook testing)
-<<<<<<< HEAD
         if: matrix.job == 'test-cookbooks' && matrix.condition == 'true' && github.event_name == 'pull_request'
-        uses: actions/download-artifact@v4
-=======
-        if: matrix.job == 'test-cookbooks' && github.event_name == 'pull_request'
         uses: actions/download-artifact@v5
->>>>>>> 8434dcdb
         with:
           name: base-image
           path: /tmp/
